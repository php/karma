--- conflicted
+++ resolved
@@ -139,90 +139,8 @@
                 $parsed_input[$ref['refname']] = $ref;
             }
         }
-<<<<<<< HEAD
         $this->refs = $parsed_input;
-=======
-        return $output;
+        return $this->refs;
     }
 
-    /**
-     * Returns an array of commit messages between revision $old and $new.
-     *
-     * @param string $old The old revison number.
-     * @parma string $new The new revison umber.
-     *
-     * @return array
-     */
-    private function getReceivedMessagesForRange($old, $new)
-    {
-        $repourl = \Git::getRepositoryPath();
-        $output = [];
-
-        if ($old == '0000000000000000000000000000000000000000') {
-            $cmd = sprintf(
-                "%s --git-dir=%s for-each-ref --format='%%(refname)' 'refs/heads/*'",
-                self::GIT_EXECUTABLE,
-                $repourl
-            );
-            exec($cmd, $output);
-
-            /* do we have heads? otherwise it's a new repo! */
-            $heads = implode(' ', $output);
-            $not   = count($output) > 0 ? sprintf('--not %s', escapeshellarg($heads)) : '';
-            $cmd   = sprintf(
-                '%s --git-dir=%s log --pretty=format:"[%%ae] %%H %%s" %s %s',
-                \Git::GIT_EXECUTABLE,
-                $repourl,
-                $not,
-                escapeshellarg($new)
-            );
-            exec($cmd, $output);
-        } else {
-            $cmd = sprintf(
-                '%s --git-dir=%s log --pretty=format:"[%%ae] %%H %%s" %s..%s',
-                \Git::GIT_EXECUTABLE,
-                $repourl,
-                escapeshellarg($old),
-                escapeshellarg($new)
-            );
-            exec($cmd, $output);
-        }
-
-        return $output;
-    }
-
-    public function getReceivedPaths()
-    {
-        $parsed_input = $this->hookInput();
-
-        $paths = array_map(
-            function ($input) {
-                return $this->getReceivedPathsForRange($input['old'], $input['new']);
-            },
-            $parsed_input);
-
-        /* remove empty lines, and flattern the array */
-        $flattend = array_reduce($paths, 'array_merge', []);
-        $paths    = array_filter($flattend);
-
-        return array_unique($paths);
->>>>>>> 9ae86325
-    }
-
-    public function getReceivedMessages()
-    {
-        $parsed_input = $this->hookInput();
-
-        $paths = array_map(
-            function ($input) {
-                return $this->getReceivedMessagesForRange($input['old'], $input['new']);
-            },
-            $parsed_input);
-
-        /* remove empty lines, and flattern the array */
-        $flattend = array_reduce($paths, 'array_merge', []);
-        $paths    = array_filter($flattend);
-
-        return array_unique($paths);
-    }
 }